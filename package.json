{
  "name": "couchdb-howler",
  "version": "1.1.0",
  "description": "Use web sockets to subscribe to CouchDB global changes",
  "main": "index.js",
  "bin": {
    "couchdb-howler": "bin/server.js"
  },
  "repository": {
    "type": "git",
    "url": "git://github.com/redgeoff/couchdb-howler"
  },
  "keywords": [
    "js",
    "seed"
  ],
  "author": "Geoffrey Cox",
  "license": "MIT",
  "bugs": {
    "url": "https://github.com/redgeoff/couchdb-howler/issues"
  },
  "scripts": {
    "beautify": "prettier-eslint --write \"src/**/*.js\" \"test/**/*.js\"",
    "lint": "eslint test src",
    "compile": "babel src -d lib",
    "compile-test": "babel src -d cache/compiled/src && babel test -d cache/compiled/test",
    "compile-for-assert": "babel src -d cache/compiled/src",
    "diff-for-assert": "if [ \"$(diff -arq lib/ cache/compiled/src)\" != \"\" ]; then echo 'Error: you need to execute \"npm run compile\"'; exit 1; fi",
    "assert-compiled": "npm run compile-for-assert && npm run diff-for-assert",
    "node-test": "npm run compile && mocha --require babel-core/register test/node.js",
    "node-full-test": "npm run compile && cross-env NODE_ENV=test nyc mocha test/node.js",
    "browser-server": "npm run compile-test && node_modules/gofur/scripts/browser/serve.js -c cache -t cache/compiled/test/browser.js",
    "browser-test": "npm run compile-test && node_modules/gofur/scripts/browser/test.js -c cache -t cache/compiled/test/browser.js -s cache/compiled/test/server.js",
    "browser-test-firefox": "npm run compile-test && node_modules/gofur/scripts/browser/test.js -c cache -t cache/compiled/test/browser.js -b selenium:firefox -s cache/compiled/test/server.js",
    "browser-test-chrome": "npm run compile-test && node_modules/gofur/scripts/browser/test.js -c cache -t cache/compiled/test/browser.js -b selenium:chrome -s cache/compiled/test/server.js",
    "browser-test-phantomjs": "npm run compile-test && node_modules/gofur/scripts/browser/test.js -c cache -t cache/compiled/test/browser.js -b selenium:phantomjs -s cache/compiled/test/server.js",
    "test": "npm run lint && npm run node-full-test && npm run browser-test",
    "reset-db": "./scripts/reset-db.js"
  },
  "dependencies": {
    "babel-polyfill": "^6.26.0",
    "backoff-promise": "0.0.3",
    "bunyan": "^1.8.12",
    "couch-slouch": "^1.0.4",
    "js-cookie": "^2.2.0",
    "socket.io": "^2.0.4",
    "socket.io-client": "^2.0.4",
    "sporks": "^1.0.0",
    "yargs": "^12.0.1"
  },
  "devDependencies": {
    "babel-cli": "^6.26.0",
    "babel-eslint": "^9.0.0",
    "babel-plugin-istanbul": "^4.1.6",
    "babel-preset-env": "^1.6.1",
    "babel-register": "^6.26.0",
    "chai": "^4.1.2",
    "chai-as-promised": "^6.0.0",
    "cross-env": "^5.1.1",
    "eslint": "^5.0.0",
    "eslint-config-standard": "^12.0.0",
    "eslint-plugin-import": "^2.7.0",
    "eslint-plugin-node": "^7.0.0",
<<<<<<< HEAD
    "eslint-plugin-promise": "^4.0.0",
    "eslint-plugin-standard": "^3.0.1",
=======
    "eslint-plugin-promise": "^3.5.0",
    "eslint-plugin-standard": "^4.0.0",
>>>>>>> b6112d6d
    "gofur": "^1.0.4",
    "istanbul": "^0.4.5",
    "mocha": "^5.1.0",
    "nyc": "^12.0.1",
    "prettier-eslint-cli": "^4.4.0",
    "sinon": "^6.0.0",
    "wait-on": "^3.0.0"
  },
  "greenkeeper": {
    "ignore": [
      "chai-as-promised"
    ]
  },
  "nyc": {
    "check-coverage": true,
    "lines": 100,
    "statements": 100,
    "functions": 100,
    "branches": 100,
    "require": [
      "babel-register"
    ],
    "reporter": [
      "lcov",
      "text-summary"
    ],
    "cache": true,
    "all": false,
    "include": [
      "src/**/*.js"
    ],
    "report-dir": "./cache/coverage/node",
    "sourceMap": false,
    "instrument": false
  }
}<|MERGE_RESOLUTION|>--- conflicted
+++ resolved
@@ -61,13 +61,8 @@
     "eslint-config-standard": "^12.0.0",
     "eslint-plugin-import": "^2.7.0",
     "eslint-plugin-node": "^7.0.0",
-<<<<<<< HEAD
     "eslint-plugin-promise": "^4.0.0",
     "eslint-plugin-standard": "^3.0.1",
-=======
-    "eslint-plugin-promise": "^3.5.0",
-    "eslint-plugin-standard": "^4.0.0",
->>>>>>> b6112d6d
     "gofur": "^1.0.4",
     "istanbul": "^0.4.5",
     "mocha": "^5.1.0",
