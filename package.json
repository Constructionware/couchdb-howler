--- conflicted
+++ resolved
@@ -68,12 +68,8 @@
     "mocha": "^5.1.0",
     "nyc": "^12.0.1",
     "prettier-eslint-cli": "^4.4.0",
-<<<<<<< HEAD
-    "sinon": "^5.0.0",
+    "sinon": "^5.1.1",
     "wait-on": "^2.1.0"
-=======
-    "sinon": "^5.1.1"
->>>>>>> 103d04b2
   },
   "greenkeeper": {
     "ignore": [
