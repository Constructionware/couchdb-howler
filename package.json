{
  "name": "couchdb-howler",
  "version": "1.0.1",
  "description": "Use web sockets to subscribe to CouchDB global changes",
  "main": "index.js",
  "bin": {
    "couchdb-howler": "bin/server.js"
  },
  "repository": {
    "type": "git",
    "url": "git://github.com/redgeoff/couchdb-howler"
  },
  "keywords": [
    "js",
    "seed"
  ],
  "author": "Geoffrey Cox",
  "license": "MIT",
  "bugs": {
    "url": "https://github.com/redgeoff/couchdb-howler/issues"
  },
  "scripts": {
    "beautify": "prettier-eslint --write \"src/**/*.js\" \"test/**/*.js\"",
    "lint": "eslint test src",
    "compile": "babel src -d lib",
    "compile-test": "babel src -d cache/compiled/src && babel test -d cache/compiled/test",
    "compile-for-assert": "babel src -d cache/compiled/src",
    "diff-for-assert": "if [ \"$(diff -arq lib/ cache/compiled/src)\" != \"\" ]; then echo 'Error: you need to execute \"npm run compile\"'; exit 1; fi",
    "assert-compiled": "npm run compile-for-assert && npm run diff-for-assert",
    "node-test": "npm run compile && mocha --require babel-core/register test/node.js",
    "node-full-test": "npm run compile && cross-env NODE_ENV=test nyc mocha test/node.js",
    "browser-server": "npm run compile-test && node_modules/gofur/scripts/browser/serve.js -c cache -t cache/compiled/test/browser.js",
    "browser-test": "npm run compile-test && node_modules/gofur/scripts/browser/test.js -c cache -t cache/compiled/test/browser.js -s cache/compiled/test/server.js",
    "browser-test-firefox": "npm run compile-test && node_modules/gofur/scripts/browser/test.js -c cache -t cache/compiled/test/browser.js -b selenium:firefox -s cache/compiled/test/server.js",
    "browser-test-chrome": "npm run compile-test && node_modules/gofur/scripts/browser/test.js -c cache -t cache/compiled/test/browser.js -b selenium:chrome -s cache/compiled/test/server.js",
    "browser-test-phantomjs": "npm run compile-test && node_modules/gofur/scripts/browser/test.js -c cache -t cache/compiled/test/browser.js -b selenium:phantomjs -s cache/compiled/test/server.js",
    "test": "npm run lint && npm run node-full-test && npm run browser-test-phantomjs",
    "reset-db": "./scripts/reset-db.js"
  },
  "dependencies": {
    "babel-polyfill": "^6.26.0",
    "bunyan": "^1.8.12",
    "couch-slouch": "^1.0.4",
    "js-cookie": "^2.2.0",
    "socket.io": "^2.0.4",
    "socket.io-client": "^2.0.4",
    "sporks": "^1.0.0",
    "yargs": "^11.0.0"
  },
  "devDependencies": {
    "babel-cli": "^6.26.0",
    "babel-eslint": "^8.0.1",
    "babel-plugin-istanbul": "^4.1.5",
    "babel-preset-env": "^1.6.1",
    "babel-register": "^6.26.0",
    "chai": "^4.1.2",
    "chai-as-promised": "^6.0.0",
    "cross-env": "^5.1.1",
    "eslint": "^4.17.0",
    "eslint-config-standard": "^11.0.0",
    "eslint-plugin-import": "^2.7.0",
    "eslint-plugin-node": "^6.0.0",
    "eslint-plugin-promise": "^3.5.0",
    "eslint-plugin-standard": "^3.0.1",
<<<<<<< HEAD
    "gofur": "^1.0.2",
=======
    "gofur": "^1.0.3",
>>>>>>> a45e3dbc
    "istanbul": "^0.4.5",
    "mocha": "^5.0.4",
    "nyc": "^11.5.0",
    "prettier-eslint-cli": "^4.4.0",
    "sinon": "^4.2.2"
  },
  "greenkeeper": {
    "ignore": [
      "chai-as-promised"
    ]
  },
  "nyc": {
    "check-coverage": true,
    "lines": 100,
    "statements": 100,
    "functions": 100,
    "branches": 100,
    "require": [
      "babel-register"
    ],
    "reporter": [
      "lcov",
      "text-summary"
    ],
    "cache": true,
    "all": false,
    "include": [
      "src/**/*.js"
    ],
    "report-dir": "./cache/coverage/node",
    "sourceMap": false,
    "instrument": false
  }
}<|MERGE_RESOLUTION|>--- conflicted
+++ resolved
@@ -62,11 +62,7 @@
     "eslint-plugin-node": "^6.0.0",
     "eslint-plugin-promise": "^3.5.0",
     "eslint-plugin-standard": "^3.0.1",
-<<<<<<< HEAD
-    "gofur": "^1.0.2",
-=======
     "gofur": "^1.0.3",
->>>>>>> a45e3dbc
     "istanbul": "^0.4.5",
     "mocha": "^5.0.4",
     "nyc": "^11.5.0",
